"""Generate a schema wrapper from a schema"""

import argparse
import copy
import json
import os
import re
import sys
import textwrap
from dataclasses import dataclass
from os.path import abspath, dirname, join
from typing import Dict, Final, List, Literal, Optional, Tuple, Type, Union
from urllib import request

import m2r

# Add path so that schemapi can be imported from the tools folder
current_dir = dirname(__file__)
sys.path.insert(0, abspath(current_dir))
# And another path so that Altair can be imported from head. This is relevant when
# generate_api_docs is imported in the main function
sys.path.insert(0, abspath(join(current_dir, "..")))
from schemapi import codegen  # noqa: E402
from schemapi.codegen import CodeSnippet  # noqa: E402
from schemapi.utils import (  # noqa: E402
    SchemaInfo,
    get_valid_identifier,
    resolve_references,
    ruff_format_str,
    rst_syntax_for_class,
    indent_docstring,
)

SCHEMA_VERSION: Final = "v5.17.0"

reLink = re.compile(r"(?<=\[)([^\]]+)(?=\]\([^\)]+\))", re.M)
reSpecial = re.compile(r"[*_]{2,3}|`", re.M)

HEADER: Final = """\
# The contents of this file are automatically written by
# tools/generate_schema_wrapper.py. Do not modify directly.
"""

SCHEMA_URL_TEMPLATE: Final = "https://vega.github.io/schema/" "{library}/{version}.json"

CHANNEL_MYPY_IGNORE_STATEMENTS: Final = """\
# These errors need to be ignored as they come from the overload methods
# which trigger two kind of errors in mypy:
# * all of them do not have an implementation in this file
# * some of them are the only overload methods -> overloads usually only make
#   sense if there are multiple ones
# However, we need these overloads due to how the propertysetter works
# mypy: disable-error-code="no-overload-impl, empty-body, misc"
"""


BASE_SCHEMA: Final = """
class {basename}(SchemaBase):
    _rootschema = load_schema()
    @classmethod
    def _default_wrapper_classes(cls) -> TypingGenerator[type, None, None]:
        return _subclasses({basename})
"""

LOAD_SCHEMA: Final = '''
import pkgutil
import json

def load_schema() -> dict:
    """Load the json schema associated with this module's functions"""
    schema_bytes = pkgutil.get_data(__name__, "{schemafile}")
    if schema_bytes is None:
        raise ValueError("Unable to load {schemafile}")
    return json.loads(
        schema_bytes.decode("utf-8")
    )
'''


CHANNEL_MIXINS: Final = """
class FieldChannelMixin:
    def to_dict(
        self,
        validate: bool = True,
        ignore: Optional[List[str]] = None,
        context: Optional[TypingDict[str, Any]] = None,
    ) -> Union[dict, List[dict]]:
        context = context or {}
        ignore = ignore or []
        shorthand = self._get("shorthand")  # type: ignore[attr-defined]
        field = self._get("field")  # type: ignore[attr-defined]

        if shorthand is not Undefined and field is not Undefined:
            raise ValueError(
                "{} specifies both shorthand={} and field={}. "
                "".format(self.__class__.__name__, shorthand, field)
            )

        if isinstance(shorthand, (tuple, list)):
            # If given a list of shorthands, then transform it to a list of classes
            kwds = self._kwds.copy()  # type: ignore[attr-defined]
            kwds.pop("shorthand")
            return [
                self.__class__(sh, **kwds).to_dict(  # type: ignore[call-arg]
                    validate=validate, ignore=ignore, context=context
                )
                for sh in shorthand
            ]

        if shorthand is Undefined:
            parsed = {}
        elif isinstance(shorthand, str):
            parsed = parse_shorthand(shorthand, data=context.get("data", None))
            type_required = "type" in self._kwds  # type: ignore[attr-defined]
            type_in_shorthand = "type" in parsed
            type_defined_explicitly = self._get("type") is not Undefined  # type: ignore[attr-defined]
            if not type_required:
                # Secondary field names don't require a type argument in VegaLite 3+.
                # We still parse it out of the shorthand, but drop it here.
                parsed.pop("type", None)
            elif not (type_in_shorthand or type_defined_explicitly):
                if isinstance(context.get("data", None), pd.DataFrame):
                    raise ValueError(
                        'Unable to determine data type for the field "{}";'
                        " verify that the field name is not misspelled."
                        " If you are referencing a field from a transform,"
                        " also confirm that the data type is specified correctly.".format(
                            shorthand
                        )
                    )
                else:
                    raise ValueError(
                        "{} encoding field is specified without a type; "
                        "the type cannot be automatically inferred because "
                        "the data is not specified as a pandas.DataFrame."
                        "".format(shorthand)
                    )
        else:
            # Shorthand is not a string; we pass the definition to field,
            # and do not do any parsing.
            parsed = {"field": shorthand}
        context["parsed_shorthand"] = parsed

        return super(FieldChannelMixin, self).to_dict(
            validate=validate, ignore=ignore, context=context
        )


class ValueChannelMixin:
    def to_dict(
        self,
        validate: bool = True,
        ignore: Optional[List[str]] = None,
        context: Optional[TypingDict[str, Any]] = None,
    ) -> dict:
        context = context or {}
        ignore = ignore or []
        condition = self._get("condition", Undefined)  # type: ignore[attr-defined]
        copy = self  # don't copy unless we need to
        if condition is not Undefined:
            if isinstance(condition, core.SchemaBase):
                pass
            elif "field" in condition and "type" not in condition:
                kwds = parse_shorthand(condition["field"], context.get("data", None))
                copy = self.copy(deep=["condition"])  # type: ignore[attr-defined]
                copy["condition"].update(kwds)  # type: ignore[index]
        return super(ValueChannelMixin, copy).to_dict(
            validate=validate, ignore=ignore, context=context
        )


class DatumChannelMixin:
    def to_dict(
        self,
        validate: bool = True,
        ignore: Optional[List[str]] = None,
        context: Optional[TypingDict[str, Any]] = None,
    ) -> dict:
        context = context or {}
        ignore = ignore or []
        datum = self._get("datum", Undefined)  # type: ignore[attr-defined]
        copy = self  # don't copy unless we need to
        if datum is not Undefined:
            if isinstance(datum, core.SchemaBase):
                pass
        return super(DatumChannelMixin, copy).to_dict(
            validate=validate, ignore=ignore, context=context
        )
"""

MARK_METHOD: Final = '''
def mark_{mark}({def_arglist}) -> Self:
    """Set the chart's mark to '{mark}' (see :class:`{mark_def}`)
    """
    kwds = dict({dict_arglist})
    copy = self.copy(deep=False)  # type: ignore[attr-defined]
    if any(val is not Undefined for val in kwds.values()):
        copy.mark = core.{mark_def}(type="{mark}", **kwds)
    else:
        copy.mark = "{mark}"
    return copy
'''

CONFIG_METHOD: Final = """
@use_signature(core.{classname})
def {method}(self, *args, **kwargs) -> Self:
    copy = self.copy(deep=False)  # type: ignore[attr-defined]
    copy.config = core.{classname}(*args, **kwargs)
    return copy
"""

CONFIG_PROP_METHOD: Final = """
@use_signature(core.{classname})
def configure_{prop}(self, *args, **kwargs) -> Self:
    copy = self.copy(deep=['config'])  # type: ignore[attr-defined]
    if copy.config is Undefined:
        copy.config = core.Config()
    copy.config["{prop}"] = core.{classname}(*args, **kwargs)
    return copy
"""

ENCODE_SIGNATURE: Final = '''
def _encode_signature({encode_method_args}):
    """{docstring}"""
    ...
'''


class SchemaGenerator(codegen.SchemaGenerator):
    schema_class_template = textwrap.dedent(
        '''
    class {classname}({basename}):
        """{docstring}"""
        _schema = {schema!r}

        {init_code}
    '''
    )

    def _process_description(self, description: str) -> str:
        return process_description(description)


def process_description(description: str) -> str:
    description = "".join(
        [
            reSpecial.sub("", d) if i % 2 else d
            for i, d in enumerate(reLink.split(description))
        ]
    )  # remove formatting from links
    description = m2r.convert(description)
    description = description.replace(m2r.prolog, "")
    description = description.replace(":raw-html-m2r:", ":raw-html:")
    description = description.replace(r"\ ,", ",")
    description = description.replace(r"\ ", " ")
    # turn explicit references into anonymous references
    description = description.replace(">`_", ">`__")
    # Some entries in the Vega-Lite schema miss the second occurence of '__'
    description = description.replace("__Default value: ", "__Default value:__ ")
    description += "\n"
    return description.strip()


class FieldSchemaGenerator(SchemaGenerator):
    schema_class_template = textwrap.dedent(
        '''
    @with_property_setters
    class {classname}(FieldChannelMixin, core.{basename}):
        """{docstring}"""
        _class_is_valid_at_instantiation = False
        _encoding_name = "{encodingname}"

        {method_code}

        {init_code}
    '''
    )


class ValueSchemaGenerator(SchemaGenerator):
    schema_class_template = textwrap.dedent(
        '''
    @with_property_setters
    class {classname}(ValueChannelMixin, core.{basename}):
        """{docstring}"""
        _class_is_valid_at_instantiation = False
        _encoding_name = "{encodingname}"

        {method_code}

        {init_code}
    '''
    )


class DatumSchemaGenerator(SchemaGenerator):
    schema_class_template = textwrap.dedent(
        '''
    @with_property_setters
    class {classname}(DatumChannelMixin, core.{basename}):
        """{docstring}"""
        _class_is_valid_at_instantiation = False
        _encoding_name = "{encodingname}"

        {method_code}

        {init_code}
    '''
    )


def schema_class(*args, **kwargs) -> str:
    return SchemaGenerator(*args, **kwargs).schema_class()


def schema_url(version: str = SCHEMA_VERSION) -> str:
    return SCHEMA_URL_TEMPLATE.format(library="vega-lite", version=version)


def download_schemafile(
    version: str, schemapath: str, skip_download: bool = False
) -> str:
    url = schema_url(version=version)
    if not os.path.exists(schemapath):
        os.makedirs(schemapath)
    filename = os.path.join(schemapath, "vega-lite-schema.json")
    if not skip_download:
        request.urlretrieve(url, filename)
    elif not os.path.exists(filename):
        raise ValueError("Cannot skip download: {} does not exist".format(filename))
    return filename


def load_schema_with_shorthand_properties(schemapath: str) -> dict:
    with open(schemapath, encoding="utf8") as f:
        schema = json.load(f)

    schema = _add_shorthand_property_to_field_encodings(schema)
    return schema


def _add_shorthand_property_to_field_encodings(schema: dict) -> dict:
    encoding_def = "FacetedEncoding"

    encoding = SchemaInfo(schema["definitions"][encoding_def], rootschema=schema)

    for _, propschema in encoding.properties.items():
        def_dict = get_field_datum_value_defs(propschema, schema)

        field_ref = def_dict.get("field")
        if field_ref is not None:
            defschema = {"$ref": field_ref}
            defschema = copy.deepcopy(resolve_references(defschema, schema))
            # For Encoding field definitions, we patch the schema by adding the
            # shorthand property.
            defschema["properties"]["shorthand"] = {
                "anyOf": [
                    {"type": "string"},
                    {"type": "array", "items": {"type": "string"}},
                    {"$ref": "#/definitions/RepeatRef"},
                ],
                "description": "shorthand for field, aggregate, and type",
            }
            if "required" not in defschema:
                defschema["required"] = ["shorthand"]
            else:
                if "shorthand" not in defschema["required"]:
                    defschema["required"].append("shorthand")
            schema["definitions"][field_ref.split("/")[-1]] = defschema
    return schema


def copy_schemapi_util() -> None:
    """
    Copy the schemapi utility into altair/utils/ and its test file to tests/utils/
    """
    # copy the schemapi utility file
    source_path = abspath(join(dirname(__file__), "schemapi", "schemapi.py"))
    destination_path = abspath(
        join(dirname(__file__), "..", "altair", "utils", "schemapi.py")
    )

    print("Copying\n {}\n  -> {}".format(source_path, destination_path))
    with open(source_path, "r", encoding="utf8") as source:
        with open(destination_path, "w", encoding="utf8") as dest:
            dest.write(HEADER)
            dest.writelines(source.readlines())


def recursive_dict_update(schema: dict, root: dict, def_dict: dict) -> None:
    if "$ref" in schema:
        next_schema = resolve_references(schema, root)
        if "properties" in next_schema:
            definition = schema["$ref"]
            properties = next_schema["properties"]
            for k in def_dict.keys():
                if k in properties:
                    def_dict[k] = definition
        else:
            recursive_dict_update(next_schema, root, def_dict)
    elif "anyOf" in schema:
        for sub_schema in schema["anyOf"]:
            recursive_dict_update(sub_schema, root, def_dict)


def get_field_datum_value_defs(propschema: SchemaInfo, root: dict) -> dict:
    def_dict: Dict[str, Optional[str]] = {k: None for k in ("field", "datum", "value")}
    schema = propschema.schema
    if propschema.is_reference() and "properties" in schema:
        if "field" in schema["properties"]:
            def_dict["field"] = propschema.ref
        else:
            raise ValueError("Unexpected schema structure")
    else:
        recursive_dict_update(schema, root, def_dict)

    return {i: j for i, j in def_dict.items() if j}


def toposort(graph: Dict[str, List[str]]) -> List[str]:
    """Topological sort of a directed acyclic graph.

    Parameters
    ----------
    graph : dict of lists
        Mapping of node labels to list of child node labels.
        This is assumed to represent a graph with no cycles.

    Returns
    -------
    order : list
        topological order of input graph.
    """
    # Once we drop support for Python 3.8, this can potentially be replaced
    # with graphlib.TopologicalSorter from the standard library.
    stack: List[str] = []
    visited: Dict[str, Literal[True]] = {}

    def visit(nodes):
        for node in sorted(nodes, reverse=True):
            if not visited.get(node):
                visited[node] = True
                visit(graph.get(node, []))
                stack.insert(0, node)

    visit(graph)
    return stack


def generate_vegalite_schema_wrapper(schema_file: str) -> str:
    """Generate a schema wrapper at the given path."""
    # TODO: generate simple tests for each wrapper
    basename = "VegaLiteSchema"

    rootschema = load_schema_with_shorthand_properties(schema_file)

    definitions: Dict[str, SchemaGenerator] = {}

    for name in rootschema["definitions"]:
        defschema = {"$ref": "#/definitions/" + name}
        defschema_repr = {"$ref": "#/definitions/" + name}
        name = get_valid_identifier(name)
        definitions[name] = SchemaGenerator(
            name,
            schema=defschema,
            schemarepr=defschema_repr,
            rootschema=rootschema,
            basename=basename,
            rootschemarepr=CodeSnippet("{}._rootschema".format(basename)),
        )

    graph: Dict[str, List[str]] = {}

    for name, schema in definitions.items():
        graph[name] = []
        for child_name in schema.subclasses():
            child_name = get_valid_identifier(child_name)
            graph[name].append(child_name)
            child: SchemaGenerator = definitions[child_name]
            if child.basename == basename:
                child.basename = [name]
            else:
                assert isinstance(child.basename, list)
                child.basename.append(name)

    # Specify __all__ explicitly so that we can exclude the ones from the list
    # of exported classes which are also defined in the channels module which takes
    # precedent in the generated __init__.py file one level up where core.py
    # and channels.py are imported. Importing both confuses type checkers.
    all_ = [
        c for c in definitions if not c.startswith("_") and c not in ("Color", "Text")
    ] + [
        "Root",
        "VegaLiteSchema",
        "SchemaBase",
        "load_schema",
    ]

    contents = [
        HEADER,
<<<<<<< HEAD
        "from typing import Any, Literal, Union, Protocol, Sequence, List, TYPE_CHECKING",
=======
        "__all__ = {}".format(all_),
        "from typing import Any, Literal, Union, Protocol, Sequence, List",
>>>>>>> 18a2c3c2
        "from typing import Dict as TypingDict",
        "from typing import Generator as TypingGenerator" "",
        "from altair.utils.schemapi import SchemaBase, Undefined, UndefinedType, _subclasses",
        # See https://mypy.readthedocs.io/en/stable/runtime_troubles.html#import-cycles
        # on why this solves circular import issues we would otherwise have.
        "if TYPE_CHECKING:",
        "    from altair.vegalite.v5.api import Parameter",
        LOAD_SCHEMA.format(schemafile="vega-lite-schema.json"),
    ]
    contents.append(BASE_SCHEMA.format(basename=basename))
    contents.append(
        schema_class(
            "Root",
            schema=rootschema,
            basename=basename,
            schemarepr=CodeSnippet("{}._rootschema".format(basename)),
        )
    )

    for name in toposort(graph):
        contents.append(definitions[name].schema_class())

    contents.append("")  # end with newline
    return "\n".join(contents)


@dataclass
class ChannelInfo:
    supports_arrays: bool
    deep_description: str
    field_class_name: Optional[str] = None
    datum_class_name: Optional[str] = None
    value_class_name: Optional[str] = None


def generate_vegalite_channel_wrappers(
    schemafile: str, version: str, imports: Optional[List[str]] = None
) -> str:
    # TODO: generate __all__ for top of file
    schema = load_schema_with_shorthand_properties(schemafile)
    if imports is None:
        imports = [
            "import sys",
            "from . import core",
            "import pandas as pd",
            "from altair.utils.schemapi import Undefined, UndefinedType, with_property_setters",
            "from altair.utils import parse_shorthand",
            "from typing import Any, overload, Sequence, List, Literal, Union, Optional",
            "from typing import Dict as TypingDict",
        ]
    contents = [HEADER]
    contents.append(CHANNEL_MYPY_IGNORE_STATEMENTS)
    contents.extend(imports)
    contents.append("")

    contents.append(CHANNEL_MIXINS)

    encoding_def = "FacetedEncoding"

    encoding = SchemaInfo(schema["definitions"][encoding_def], rootschema=schema)

    channel_infos: dict[str, ChannelInfo] = {}

    for prop, propschema in encoding.properties.items():
        def_dict = get_field_datum_value_defs(propschema, schema)

        supports_arrays = any(
            schema_info.is_array() for schema_info in propschema.anyOf
        )
        channel_info = ChannelInfo(
            supports_arrays=supports_arrays,
            deep_description=propschema.deep_description,
        )

        for encoding_spec, definition in def_dict.items():
            classname = prop[0].upper() + prop[1:]
            basename = definition.split("/")[-1]
            basename = get_valid_identifier(basename)

            defschema = {"$ref": definition}

            Generator: Union[
                Type[FieldSchemaGenerator],
                Type[DatumSchemaGenerator],
                Type[ValueSchemaGenerator],
            ]
            if encoding_spec == "field":
                Generator = FieldSchemaGenerator
                nodefault = []
                channel_info.field_class_name = classname

            elif encoding_spec == "datum":
                Generator = DatumSchemaGenerator
                classname += "Datum"
                nodefault = ["datum"]
                channel_info.datum_class_name = classname

            elif encoding_spec == "value":
                Generator = ValueSchemaGenerator
                classname += "Value"
                nodefault = ["value"]
                channel_info.value_class_name = classname

            gen = Generator(
                classname=classname,
                basename=basename,
                schema=defschema,
                rootschema=schema,
                encodingname=prop,
                nodefault=nodefault,
                haspropsetters=True,
                altair_classes_prefix="core",
            )
            contents.append(gen.schema_class())

        channel_infos[prop] = channel_info

    # Generate the type signature for the encode method
    encode_signature = _create_encode_signature(channel_infos)
    contents.append(encode_signature)
    return "\n".join(contents)


def generate_vegalite_mark_mixin(
    schemafile: str, markdefs: Dict[str, str]
) -> Tuple[List[str], str]:
    with open(schemafile, encoding="utf8") as f:
        schema = json.load(f)

    class_name = "MarkMethodMixin"

    imports = [
        "from typing import Any, Sequence, List, Literal, Union",
        "",
        "from altair.utils.schemapi import Undefined, UndefinedType",
        "from . import core",
    ]

    code = [
        f"class {class_name}:",
        '    """A mixin class that defines mark methods"""',
    ]

    for mark_enum, mark_def in markdefs.items():
        if "enum" in schema["definitions"][mark_enum]:
            marks = schema["definitions"][mark_enum]["enum"]
        else:
            marks = [schema["definitions"][mark_enum]["const"]]
        info = SchemaInfo({"$ref": "#/definitions/" + mark_def}, rootschema=schema)

        # adapted from SchemaInfo.init_code
        arg_info = codegen.get_args(info)
        arg_info.required -= {"type"}
        arg_info.kwds -= {"type"}

        def_args = ["self"] + [
            f"{p}: "
            + info.properties[p].get_python_type_representation(
                for_type_hints=True,
                altair_classes_prefix="core",
                additional_type_hints=["UndefinedType"],
            )
            + " = Undefined"
            for p in (sorted(arg_info.required) + sorted(arg_info.kwds))
        ]
        dict_args = [
            "{0}={0}".format(p)
            for p in (sorted(arg_info.required) + sorted(arg_info.kwds))
        ]

        if arg_info.additional or arg_info.invalid_kwds:
            def_args.append("**kwds")
            dict_args.append("**kwds")

        for mark in marks:
            # TODO: only include args relevant to given type?
            mark_method = MARK_METHOD.format(
                mark=mark,
                mark_def=mark_def,
                def_arglist=", ".join(def_args),
                dict_arglist=", ".join(dict_args),
            )
            code.append("\n    ".join(mark_method.splitlines()))

    return imports, "\n".join(code)


def generate_vegalite_config_mixin(schemafile: str) -> Tuple[List[str], str]:
    imports = ["from . import core", "from altair.utils import use_signature"]

    class_name = "ConfigMethodMixin"

    code = [
        f"class {class_name}:",
        '    """A mixin class that defines config methods"""',
    ]
    with open(schemafile, encoding="utf8") as f:
        schema = json.load(f)
    info = SchemaInfo({"$ref": "#/definitions/Config"}, rootschema=schema)

    # configure() method
    method = CONFIG_METHOD.format(classname="Config", method="configure")
    code.append("\n    ".join(method.splitlines()))

    # configure_prop() methods
    for prop, prop_info in info.properties.items():
        classname = prop_info.refname
        if classname and classname.endswith("Config"):
            method = CONFIG_PROP_METHOD.format(classname=classname, prop=prop)
            code.append("\n    ".join(method.splitlines()))
    return imports, "\n".join(code)


def vegalite_main(skip_download: bool = False) -> None:
    version = SCHEMA_VERSION
    path = abspath(
        join(dirname(__file__), "..", "altair", "vegalite", version.split(".")[0])
    )
    schemapath = os.path.join(path, "schema")
    schemafile = download_schemafile(
        version=version,
        schemapath=schemapath,
        skip_download=skip_download,
    )

    # Generate __init__.py file
    outfile = join(schemapath, "__init__.py")
    print("Writing {}".format(outfile))
    content = [
        "# ruff: noqa\n",
        "from .core import *\nfrom .channels import *\n",
        f"SCHEMA_VERSION = '{version}'\n",
        "SCHEMA_URL = {!r}\n" "".format(schema_url(version)),
    ]
    with open(outfile, "w", encoding="utf8") as f:
        f.write(ruff_format_str(content))

    # Generate the core schema wrappers
    outfile = join(schemapath, "core.py")
    print("Generating\n {}\n  ->{}".format(schemafile, outfile))
    file_contents = generate_vegalite_schema_wrapper(schemafile)
    with open(outfile, "w", encoding="utf8") as f:
        f.write(ruff_format_str(file_contents))

    # Generate the channel wrappers
    outfile = join(schemapath, "channels.py")
    print("Generating\n {}\n  ->{}".format(schemafile, outfile))
    code = generate_vegalite_channel_wrappers(schemafile, version=version)
    with open(outfile, "w", encoding="utf8") as f:
        f.write(ruff_format_str(code))

    # generate the mark mixin
    markdefs = {k: k + "Def" for k in ["Mark", "BoxPlot", "ErrorBar", "ErrorBand"]}
    outfile = join(schemapath, "mixins.py")
    print("Generating\n {}\n  ->{}".format(schemafile, outfile))
    mark_imports, mark_mixin = generate_vegalite_mark_mixin(schemafile, markdefs)
    config_imports, config_mixin = generate_vegalite_config_mixin(schemafile)
    try_except_imports = [
        "if sys.version_info >= (3, 11):",
        "    from typing import Self",
        "else:",
        "    from typing_extensions import Self",
    ]
    stdlib_imports = ["import sys"]
    imports = sorted(set(mark_imports + config_imports))
    content = [
        HEADER,
        "\n".join(stdlib_imports),
        "\n\n",
        "\n".join(imports),
        "\n\n",
        "\n".join(try_except_imports),
        "\n\n\n",
        mark_mixin,
        "\n\n\n",
        config_mixin,
    ]
    with open(outfile, "w", encoding="utf8") as f:
        f.write(ruff_format_str(content))


def _create_encode_signature(
    channel_infos: Dict[str, ChannelInfo],
) -> str:
    signature_args: list[str] = ["self"]
    docstring_parameters: list[str] = ["", "Parameters", "----------", ""]
    for channel, info in channel_infos.items():
        field_class_name = info.field_class_name
        assert (
            field_class_name is not None
        ), "All channels are expected to have a field class"
        datum_and_value_class_names = []
        if info.datum_class_name is not None:
            datum_and_value_class_names.append(info.datum_class_name)

        if info.value_class_name is not None:
            datum_and_value_class_names.append(info.value_class_name)

        # dict stands for the return types of alt.datum, alt.value as well as
        # the dictionary representation of an encoding channel class. See
        # discussions in https://github.com/vega/altair/pull/3208
        # for more background.
        union_types = ["str", field_class_name, "dict"]
        docstring_union_types = ["str", rst_syntax_for_class(field_class_name), "Dict"]
        if info.supports_arrays:
            # We could be more specific about what types are accepted in the list
            # but then the signatures would get rather long and less useful
            # to a user when it shows up in their IDE.
            union_types.append("list")
            docstring_union_types.append("List")

        union_types = union_types + datum_and_value_class_names + ["UndefinedType"]
        docstring_union_types = docstring_union_types + [
            rst_syntax_for_class(c) for c in datum_and_value_class_names
        ]

        signature_args.append(f"{channel}: Union[{', '.join(union_types)}] = Undefined")

        docstring_parameters.append(f"{channel} : {', '.join(docstring_union_types)}")
        docstring_parameters.append(
            "    {}".format(process_description(info.deep_description))
        )
    if len(docstring_parameters) > 1:
        docstring_parameters += [""]
    docstring = indent_docstring(
        docstring_parameters, indent_level=4, width=100, lstrip=True
    )
    return ENCODE_SIGNATURE.format(
        encode_method_args=", ".join(signature_args), docstring=docstring
    )


def main() -> None:
    parser = argparse.ArgumentParser(
        prog="generate_schema_wrapper.py", description="Generate the Altair package."
    )
    parser.add_argument(
        "--skip-download", action="store_true", help="skip downloading schema files"
    )
    args = parser.parse_args()
    copy_schemapi_util()
    vegalite_main(args.skip_download)

    # The modules below are imported after the generation of the new schema files
    # as these modules import Altair. This allows them to use the new changes
    import generate_api_docs  # noqa: E402
    import update_init_file  # noqa: E402

    generate_api_docs.write_api_file()
    update_init_file.update__all__variable()


if __name__ == "__main__":
    main()<|MERGE_RESOLUTION|>--- conflicted
+++ resolved
@@ -498,12 +498,8 @@
 
     contents = [
         HEADER,
-<<<<<<< HEAD
+        "__all__ = {}".format(all_),
         "from typing import Any, Literal, Union, Protocol, Sequence, List, TYPE_CHECKING",
-=======
-        "__all__ = {}".format(all_),
-        "from typing import Any, Literal, Union, Protocol, Sequence, List",
->>>>>>> 18a2c3c2
         "from typing import Dict as TypingDict",
         "from typing import Generator as TypingGenerator" "",
         "from altair.utils.schemapi import SchemaBase, Undefined, UndefinedType, _subclasses",
