"""Generate a schema wrapper from a schema"""
import argparse
import copy
import os
import sys
import json
import re
from os.path import abspath, join, dirname

import textwrap
from urllib import request

import m2r

# import schemapi from here
sys.path.insert(0, abspath(dirname(__file__)))
from schemapi import codegen  # noqa: E402
from schemapi.codegen import CodeSnippet  # noqa: E402
from schemapi.utils import (  # noqa: E402
    get_valid_identifier,
    SchemaInfo,
    indent_arglist,
    resolve_references,
)
import generate_api_docs  # noqa: E402

# Map of version name to github branch name.
SCHEMA_VERSION = {
    "vega-lite": {"v5": "v5.2.0"},
}

reLink = re.compile(r"(?<=\[)([^\]]+)(?=\]\([^\)]+\))", re.M)
reSpecial = re.compile(r"[*_]{2,3}|`", re.M)

HEADER = """\
# The contents of this file are automatically written by
# tools/generate_schema_wrapper.py. Do not modify directly.
"""

SCHEMA_URL_TEMPLATE = "https://vega.github.io/schema/" "{library}/{version}.json"

BASE_SCHEMA = """
class {basename}(SchemaBase):
    _rootschema = load_schema()
    @classmethod
    def _default_wrapper_classes(cls):
        return _subclasses({basename})
"""

LOAD_SCHEMA = '''
import pkgutil
import json

def load_schema():
    """Load the json schema associated with this module's functions"""
    return json.loads(pkgutil.get_data(__name__, '{schemafile}').decode('utf-8'))
'''


CHANNEL_MIXINS = """
class FieldChannelMixin(object):
    def to_dict(self, validate=True, ignore=(), context=None):
        context = context or {}
        shorthand = self._get('shorthand')
        field = self._get('field')

        if shorthand is not Undefined and field is not Undefined:
            raise ValueError("{} specifies both shorthand={} and field={}. "
                             "".format(self.__class__.__name__, shorthand, field))

        if isinstance(shorthand, (tuple, list)):
            # If given a list of shorthands, then transform it to a list of classes
            kwds = self._kwds.copy()
            kwds.pop('shorthand')
            return [self.__class__(sh, **kwds).to_dict(validate=validate, ignore=ignore, context=context)
                    for sh in shorthand]

        if shorthand is Undefined:
            parsed = {}
        elif isinstance(shorthand, str):
            parsed = parse_shorthand(shorthand, data=context.get('data', None))
            type_required = 'type' in self._kwds
            type_in_shorthand = 'type' in parsed
            type_defined_explicitly = self._get('type') is not Undefined
            if not type_required:
                # Secondary field names don't require a type argument in VegaLite 3+.
                # We still parse it out of the shorthand, but drop it here.
                parsed.pop('type', None)
            elif not (type_in_shorthand or type_defined_explicitly):
                if isinstance(context.get('data', None), pd.DataFrame):
                    raise ValueError("{} encoding field is specified without a type; "
                                     "the type cannot be inferred because it does not "
                                     "match any column in the data.".format(shorthand))
                else:
                    raise ValueError("{} encoding field is specified without a type; "
                                     "the type cannot be automatically inferred because "
                                     "the data is not specified as a pandas.DataFrame."
                                     "".format(shorthand))
        else:
            # Shorthand is not a string; we pass the definition to field,
            # and do not do any parsing.
            parsed = {'field': shorthand}
        context["parsed_shorthand"] = parsed

        return super(FieldChannelMixin, self).to_dict(
            validate=validate,
            ignore=ignore,
            context=context
        )


class ValueChannelMixin(object):
    def to_dict(self, validate=True, ignore=(), context=None):
        context = context or {}
        condition = self._get('condition', Undefined)
        copy = self  # don't copy unless we need to
        if condition is not Undefined:
            if isinstance(condition, core.SchemaBase):
                pass
            elif 'field' in condition and 'type' not in condition:
                kwds = parse_shorthand(condition['field'], context.get('data', None))
                copy = self.copy(deep=['condition'])
                copy.condition.update(kwds)
        return super(ValueChannelMixin, copy).to_dict(validate=validate,
                                                      ignore=ignore,
                                                      context=context)


class DatumChannelMixin(object):
    def to_dict(self, validate=True, ignore=(), context=None):
        context = context or {}
        datum = self._get('datum', Undefined)
        copy = self  # don't copy unless we need to
        if datum is not Undefined:
            if isinstance(datum, core.SchemaBase):
                pass
        return super(DatumChannelMixin, copy).to_dict(validate=validate,
                                                      ignore=ignore,
                                                      context=context)
"""

MARK_METHOD = '''
def mark_{mark}({def_arglist}):
    """Set the chart's mark to '{mark}'

    For information on additional arguments, see :class:`{mark_def}`
    """
    kwds = dict({dict_arglist})
    copy = self.copy(deep=False)
    if any(val is not Undefined for val in kwds.values()):
        copy.mark = core.{mark_def}(type="{mark}", **kwds)
    else:
        copy.mark = "{mark}"
    return copy
'''

CONFIG_METHOD = """
@use_signature(core.{classname})
def {method}(self, *args, **kwargs):
    copy = self.copy(deep=False)
    copy.config = core.{classname}(*args, **kwargs)
    return copy
"""

CONFIG_PROP_METHOD = """
@use_signature(core.{classname})
def configure_{prop}(self, *args, **kwargs):
    copy = self.copy(deep=['config'])
    if copy.config is Undefined:
        copy.config = core.Config()
    copy.config["{prop}"] = core.{classname}(*args, **kwargs)
    return copy
"""


class SchemaGenerator(codegen.SchemaGenerator):
    schema_class_template = textwrap.dedent(
        '''
    class {classname}({basename}):
        """{docstring}"""
        _schema = {schema!r}

        {init_code}
    '''
    )

    def _process_description(self, description):
        description = "".join(
            [
                reSpecial.sub("", d) if i % 2 else d
                for i, d in enumerate(reLink.split(description))
            ]
        )  # remove formatting from links
        description = m2r.convert(description)
        description = description.replace(m2r.prolog, "")
        description = description.replace(":raw-html-m2r:", ":raw-html:")
        description = description.replace(r"\ ,", ",")
        description = description.replace(r"\ ", " ")
        # turn explicit references into anonymous references
        description = description.replace(">`_", ">`__")
        description += "\n"
        return description.strip()


class FieldSchemaGenerator(SchemaGenerator):
    schema_class_template = textwrap.dedent(
        '''
    @with_property_setters
    class {classname}(FieldChannelMixin, core.{basename}):
        """{docstring}"""
        _class_is_valid_at_instantiation = False
        _encoding_name = "{encodingname}"

        {method_code}

        {init_code}
    '''
    )


class ValueSchemaGenerator(SchemaGenerator):
    schema_class_template = textwrap.dedent(
        '''
    @with_property_setters
    class {classname}(ValueChannelMixin, core.{basename}):
        """{docstring}"""
        _class_is_valid_at_instantiation = False
        _encoding_name = "{encodingname}"

        {method_code}

        {init_code}
    '''
    )


class DatumSchemaGenerator(SchemaGenerator):
    schema_class_template = textwrap.dedent(
        '''
    @with_property_setters
    class {classname}(DatumChannelMixin, core.{basename}):
        """{docstring}"""
        _class_is_valid_at_instantiation = False
        _encoding_name = "{encodingname}"

        {method_code}

        {init_code}
    '''
    )


def schema_class(*args, **kwargs):
    return SchemaGenerator(*args, **kwargs).schema_class()


def schema_url(library, version):
    version = SCHEMA_VERSION[library][version]
    return SCHEMA_URL_TEMPLATE.format(library=library, version=version)


def download_schemafile(library, version, schemapath, skip_download=False):
    url = schema_url(library, version)
    if not os.path.exists(schemapath):
        os.makedirs(schemapath)
    filename = os.path.join(schemapath, "{library}-schema.json".format(library=library))
    if not skip_download:
        request.urlretrieve(url, filename)
    elif not os.path.exists(filename):
        raise ValueError("Cannot skip download: {} does not exist".format(filename))
    return filename


def copy_schemapi_util():
    """
    Copy the schemapi utility into altair/utils/ and its test file to tests/utils/
    """
    # copy the schemapi utility file
    source_path = abspath(join(dirname(__file__), "schemapi", "schemapi.py"))
    destination_path = abspath(
        join(dirname(__file__), "..", "altair", "utils", "schemapi.py")
    )

    print("Copying\n {}\n  -> {}".format(source_path, destination_path))
    with open(source_path, "r", encoding="utf8") as source:
        with open(destination_path, "w", encoding="utf8") as dest:
            dest.write(HEADER)
            dest.writelines(source.readlines())

    # Copy the schemapi test file
    source_path = abspath(
        join(dirname(__file__), "schemapi", "tests", "test_schemapi.py")
    )
    destination_path = abspath(
        join(dirname(__file__), "..", "tests", "utils", "tests", "test_schemapi.py")
    )

    print("Copying\n {}\n  -> {}".format(source_path, destination_path))
    with open(source_path, "r", encoding="utf8") as source:
        with open(destination_path, "w", encoding="utf8") as dest:
            dest.write(HEADER)
            dest.writelines(source.readlines())


def recursive_dict_update(schema, root, def_dict):
    if "$ref" in schema:
        next_schema = resolve_references(schema, root)
        if "properties" in next_schema:
            definition = schema["$ref"]
            properties = next_schema["properties"]
            for k in def_dict.keys():
                if k in properties:
                    def_dict[k] = definition
        else:
            recursive_dict_update(next_schema, root, def_dict)
    elif "anyOf" in schema:
        for sub_schema in schema["anyOf"]:
            recursive_dict_update(sub_schema, root, def_dict)


def get_field_datum_value_defs(propschema, root):
    def_dict = {k: None for k in ("field", "datum", "value")}
    schema = propschema.schema
    if propschema.is_reference() and "properties" in schema:
        if "field" in schema["properties"]:
            def_dict["field"] = propschema.ref
        else:
            raise ValueError("Unexpected schema structure")
    else:
        recursive_dict_update(schema, root, def_dict)

    return {i: j for i, j in def_dict.items() if j}


def toposort(graph):
    """Topological sort of a directed acyclic graph.

    Parameters
    ----------
    graph : dict of lists
        Mapping of node labels to list of child node labels.
        This is assumed to represent a graph with no cycles.

    Returns
    -------
    order : list
        topological order of input graph.
    """
    stack = []
    visited = {}

    def visit(nodes):
        for node in sorted(nodes, reverse=True):
            if not visited.get(node):
                visited[node] = True
                visit(graph.get(node, []))
                stack.insert(0, node)

    visit(graph)
    return stack


def generate_vegalite_schema_wrapper(schema_file):
    """Generate a schema wrapper at the given path."""
    # TODO: generate simple tests for each wrapper
    basename = "VegaLiteSchema"

    with open(schema_file, encoding="utf8") as f:
        rootschema = json.load(f)

    definitions = {}

    for name in rootschema["definitions"]:
        defschema = {"$ref": "#/definitions/" + name}
        defschema_repr = {"$ref": "#/definitions/" + name}
        name = get_valid_identifier(name)
        definitions[name] = SchemaGenerator(
            name,
            schema=defschema,
            schemarepr=defschema_repr,
            rootschema=rootschema,
            basename=basename,
            rootschemarepr=CodeSnippet("{}._rootschema".format(basename)),
        )

    graph = {}

    for name, schema in definitions.items():
        graph[name] = []
        for child in schema.subclasses():
            child = get_valid_identifier(child)
            graph[name].append(child)
            child = definitions[child]
            if child.basename == basename:
                child.basename = [name]
            else:
                child.basename.append(name)

    contents = [
        HEADER,
        "from altair.utils.schemapi import SchemaBase, Undefined, _subclasses",
        LOAD_SCHEMA.format(schemafile="vega-lite-schema.json"),
    ]
    contents.append(BASE_SCHEMA.format(basename=basename))
    contents.append(
        schema_class(
            "Root",
            schema=rootschema,
            basename=basename,
            schemarepr=CodeSnippet("{}._rootschema".format(basename)),
        )
    )

    for name in toposort(graph):
        contents.append(definitions[name].schema_class())

    contents.append("")  # end with newline
    return "\n".join(contents)


def generate_vegalite_channel_wrappers(schemafile, version, imports=None):
    # TODO: generate __all__ for top of file
    with open(schemafile, encoding="utf8") as f:
        schema = json.load(f)
    if imports is None:
        imports = [
            "from . import core",
            "import pandas as pd",
            "from altair.utils.schemapi import Undefined, with_property_setters",
            "from altair.utils import parse_shorthand",
            "from typing import overload, Type",
        ]
    contents = [HEADER]
    contents.extend(imports)
    contents.append("")

    contents.append(CHANNEL_MIXINS)

    if version == "v2":
        encoding_def = "EncodingWithFacet"
    else:
        encoding_def = "FacetedEncoding"

    encoding = SchemaInfo(schema["definitions"][encoding_def], rootschema=schema)

    for prop, propschema in encoding.properties.items():
        def_dict = get_field_datum_value_defs(propschema, schema)

        for encoding_spec, definition in def_dict.items():
            classname = prop[0].upper() + prop[1:]
            basename = definition.split("/")[-1]
            basename = get_valid_identifier(basename)

            defschema = {"$ref": definition}

            if encoding_spec == "field":
                Generator = FieldSchemaGenerator
                nodefault = []
                defschema = copy.deepcopy(resolve_references(defschema, schema))

                # For Encoding field definitions, we patch the schema by adding the
                # shorthand property.
                defschema["properties"]["shorthand"] = {
                    "type": "string",
                    "description": "shorthand for field, aggregate, and type",
                }
                defschema["required"] = ["shorthand"]

            elif encoding_spec == "datum":
                Generator = DatumSchemaGenerator
                classname += "Datum"
                nodefault = ["datum"]

            elif encoding_spec == "value":
                Generator = ValueSchemaGenerator
                classname += "Value"
                nodefault = ["value"]

            gen = Generator(
                classname=classname,
                basename=basename,
                schema=defschema,
                rootschema=schema,
                encodingname=prop,
                nodefault=nodefault,
                haspropsetters=True,
            )
            contents.append(gen.schema_class())
    return "\n".join(contents)


<<<<<<< HEAD
MARK_METHOD = '''
def mark_{mark}({def_arglist}) -> {self_type}:
    """Set the chart's mark to '{mark}'

    For information on additional arguments, see :class:`{mark_def}`
    """
    kwds = dict({dict_arglist})
    copy = self.copy(deep=False)
    if any(val is not Undefined for val in kwds.values()):
        copy.mark = core.{mark_def}(type="{mark}", **kwds)
    else:
        copy.mark = "{mark}"
    return copy
'''


=======
>>>>>>> de717d68
def generate_vegalite_mark_mixin(schemafile, markdefs):
    with open(schemafile, encoding="utf8") as f:
        schema = json.load(f)

    class_name = "MarkMethodMixin"
    type_var_name = f"T{class_name}"

    imports = [
        "from typing import TypeVar",
        "from altair.utils.schemapi import Undefined",
        "from . import core",
    ]

    type_var_definition = (
        f'{type_var_name} = TypeVar("{type_var_name}", bound="{class_name}")'
    )

    code = [
        f"class {class_name}(object):",
        '    """A mixin class that defines mark methods"""',
    ]

    for mark_enum, mark_def in markdefs.items():
        if "enum" in schema["definitions"][mark_enum]:
            marks = schema["definitions"][mark_enum]["enum"]
        else:
            marks = [schema["definitions"][mark_enum]["const"]]
        info = SchemaInfo({"$ref": "#/definitions/" + mark_def}, rootschema=schema)

        # adapted from SchemaInfo.init_code
        nonkeyword, required, kwds, invalid_kwds, additional = codegen._get_args(info)
        required -= {"type"}
        kwds -= {"type"}

        def_args = [f"self: {type_var_name}"] + [
            "{}=Undefined".format(p) for p in (sorted(required) + sorted(kwds))
        ]
        dict_args = ["{0}={0}".format(p) for p in (sorted(required) + sorted(kwds))]

        if additional or invalid_kwds:
            def_args.append("**kwds")
            dict_args.append("**kwds")

        for mark in marks:
            # TODO: only include args relevant to given type?
            mark_method = MARK_METHOD.format(
                mark=mark,
                mark_def=mark_def,
                def_arglist=indent_arglist(def_args, indent_level=10 + len(mark)),
                dict_arglist=indent_arglist(dict_args, indent_level=16),
                self_type=type_var_name,
            )
            code.append("\n    ".join(mark_method.splitlines()))

    return imports, type_var_definition, "\n".join(code)


<<<<<<< HEAD
CONFIG_METHOD = """
@use_signature(core.{classname})
def {method}(self: {self_type}, *args, **kwargs) -> {self_type}:
    copy = self.copy(deep=False)
    copy.config = core.{classname}(*args, **kwargs)
    return copy
"""

CONFIG_PROP_METHOD = """
@use_signature(core.{classname})
def configure_{prop}(self: {self_type}, *args, **kwargs) -> {self_type}:
    copy = self.copy(deep=['config'])
    if copy.config is Undefined:
        copy.config = core.Config()
    copy.config["{prop}"] = core.{classname}(*args, **kwargs)
    return copy
"""


=======
>>>>>>> de717d68
def generate_vegalite_config_mixin(schemafile):
    imports = ["from . import core", "from altair.utils import use_signature"]

    class_name = "ConfigMethodMixin"
    type_var_name = f"T{class_name}"
    type_var_definition = (
        f'{type_var_name} = TypeVar("{type_var_name}", bound="{class_name}")'
    )

    code = [
        f"class {class_name}(object):",
        '    """A mixin class that defines config methods"""',
    ]
    with open(schemafile, encoding="utf8") as f:
        schema = json.load(f)
    info = SchemaInfo({"$ref": "#/definitions/Config"}, rootschema=schema)

    # configure() method
    method = CONFIG_METHOD.format(
        classname="Config", method="configure", self_type=type_var_name
    )
    code.append("\n    ".join(method.splitlines()))

    # configure_prop() methods
    for prop, prop_info in info.properties.items():
        classname = prop_info.refname
        if classname and classname.endswith("Config"):
            method = CONFIG_PROP_METHOD.format(
                classname=classname, prop=prop, self_type=type_var_name
            )
            code.append("\n    ".join(method.splitlines()))
    return imports, type_var_definition, "\n".join(code)


def vegalite_main(skip_download=False):
    library = "vega-lite"

    for version in SCHEMA_VERSION[library]:
        path = abspath(join(dirname(__file__), "..", "altair", "vegalite", version))
        schemapath = os.path.join(path, "schema")
        schemafile = download_schemafile(
            library=library,
            version=version,
            schemapath=schemapath,
            skip_download=skip_download,
        )

        # Generate __init__.py file
        outfile = join(schemapath, "__init__.py")
        print("Writing {}".format(outfile))
        with open(outfile, "w", encoding="utf8") as f:
            f.write("# flake8: noqa\n")
            f.write("from .core import *\nfrom .channels import *\n")
            f.write(
                "SCHEMA_VERSION = {!r}\n" "".format(SCHEMA_VERSION[library][version])
            )
            f.write("SCHEMA_URL = {!r}\n" "".format(schema_url(library, version)))

        # Generate the core schema wrappers
        outfile = join(schemapath, "core.py")
        print("Generating\n {}\n  ->{}".format(schemafile, outfile))
        file_contents = generate_vegalite_schema_wrapper(schemafile)
        with open(outfile, "w", encoding="utf8") as f:
            f.write(file_contents)

        # Generate the channel wrappers
        outfile = join(schemapath, "channels.py")
        print("Generating\n {}\n  ->{}".format(schemafile, outfile))
        code = generate_vegalite_channel_wrappers(schemafile, version=version)
        with open(outfile, "w", encoding="utf8") as f:
            f.write(code)

        # generate the mark mixin
        if version == "v2":
            markdefs = {"Mark": "MarkDef"}
        else:
            markdefs = {
                k: k + "Def" for k in ["Mark", "BoxPlot", "ErrorBar", "ErrorBand"]
            }
        outfile = join(schemapath, "mixins.py")
        print("Generating\n {}\n  ->{}".format(schemafile, outfile))
        mark_imports, mark_type_var, mark_mixin = generate_vegalite_mark_mixin(
            schemafile, markdefs
        )
        config_imports, config_type_var, config_mixin = generate_vegalite_config_mixin(
            schemafile
        )
        imports = sorted(set(mark_imports + config_imports))
        type_vars = sorted([mark_type_var, config_type_var])
        with open(outfile, "w", encoding="utf8") as f:
            f.write(HEADER)
            f.write("\n".join(imports))
            f.write("\n\n")
            f.write("\n".join(type_vars))
            f.write("\n\n\n")
            f.write(mark_mixin)
            f.write("\n\n\n")
            f.write(config_mixin)


def main():
    parser = argparse.ArgumentParser(
        prog="generate_schema_wrapper.py", description="Generate the Altair package."
    )
    parser.add_argument(
        "--skip-download", action="store_true", help="skip downloading schema files"
    )
    args = parser.parse_args()
    copy_schemapi_util()
    vegalite_main(args.skip_download)

    generate_api_docs.write_api_file()


if __name__ == "__main__":
    main()<|MERGE_RESOLUTION|>--- conflicted
+++ resolved
@@ -489,7 +489,6 @@
     return "\n".join(contents)
 
 
-<<<<<<< HEAD
 MARK_METHOD = '''
 def mark_{mark}({def_arglist}) -> {self_type}:
     """Set the chart's mark to '{mark}'
@@ -506,8 +505,6 @@
 '''
 
 
-=======
->>>>>>> de717d68
 def generate_vegalite_mark_mixin(schemafile, markdefs):
     with open(schemafile, encoding="utf8") as f:
         schema = json.load(f)
@@ -565,7 +562,6 @@
     return imports, type_var_definition, "\n".join(code)
 
 
-<<<<<<< HEAD
 CONFIG_METHOD = """
 @use_signature(core.{classname})
 def {method}(self: {self_type}, *args, **kwargs) -> {self_type}:
@@ -585,8 +581,6 @@
 """
 
 
-=======
->>>>>>> de717d68
 def generate_vegalite_config_mixin(schemafile):
     imports = ["from . import core", "from altair.utils import use_signature"]
 
