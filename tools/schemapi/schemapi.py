--- conflicted
+++ resolved
@@ -10,13 +10,9 @@
 import numpy as np
 import pandas as pd
 
-<<<<<<< HEAD
+from altair import vegalite
+
 JSONSCHEMA_VALIDATOR = jsonschema.Draft7Validator
-=======
-from altair import vegalite
-
->>>>>>> 1d90aec0
-
 # If DEBUG_MODE is True, then schema objects are converted to dict and
 # validated at creation time. This slows things down, particularly for
 # larger specs, but leads to much more useful tracebacks for the user.
