# this file contains:
# 1 build system configuration
# 2 project configuration
# 3 tool configuration, for:
# - hatch
# - ruff
# - pytest
# - mypy

[build-system]
requires = ["hatchling"]
build-backend = "hatchling.build"

[project]
name = "altair"
authors = [{ name = "Vega-Altair Contributors" }]
dependencies = [
    "typing_extensions>=4.0.1; python_version<\"3.11\"",
    "jinja2",
    # If you update the minimum required jsonschema version, also update it in build.yml
    "jsonschema>=3.0",
    "numpy",
    # If you update the minimum required pandas version, also update it in build.yml
    "pandas>=0.25",
    "toolz",
    "packaging"
]
description = "Vega-Altair: A declarative statistical visualization library for Python."
readme = "README.md"
keywords = [
    "declarative",
    "statistics",
    "visualization",
    "interactive",
    "json",
    "vega-lite",
]
requires-python = ">=3.8"
dynamic = ["version"]
license-files = { paths = ["LICENSE"] }
classifiers = [
    "Development Status :: 5 - Production/Stable",
    "Environment :: Console",
    "Intended Audience :: Science/Research",
    "License :: OSI Approved :: BSD License",
    "Natural Language :: English",
    "Programming Language :: Python :: 3.8",
    "Programming Language :: Python :: 3.9",
    "Programming Language :: Python :: 3.10",
    "Programming Language :: Python :: 3.11",
    "Programming Language :: Python :: 3.12",
    "Typing :: Typed",
]

[project.urls]
Documentation = "https://altair-viz.github.io"
Source = "https://github.com/vega/altair"

[project.optional-dependencies]
all = [
    "vega_datasets>=0.9.0",
    "vl-convert-python>=1.3.0",
    "pyarrow>=11",
    "vegafusion[embed]>=1.6.6",
    "anywidget>=0.9.0",
    "altair_tiles>=0.3.0"
]
dev = [
    "hatch",
    "ruff>=0.3.0",
    "ipython",
    "pytest",
    "pytest-cov",
    "m2r",
    "mypy",
    "pandas-stubs",
    "types-jsonschema",
    "types-setuptools",
    "geopandas",
]
doc = [
    "sphinx",
    "docutils",
    "sphinxext_altair",
    "jinja2",
    "numpydoc",
    "pillow>=9,<10",
    "pydata-sphinx-theme>=0.14.1",
    "myst-parser",
    "sphinx_copybutton",
    "sphinx-design",
    "scipy",
]

[tool.hatch.version]
path = "altair/__init__.py"

[tool.hatch.metadata]
allow-direct-references = true

[tool.hatch.build]
include = ["/altair"]
artifacts = ["altair/jupyter/js/index.js"]

[tool.hatch.envs.default]
features = ["all", "dev"]

[tool.hatch.envs.default.scripts]
test = [
    "ruff check .",
    "ruff format --diff --check .",
    "mypy altair tests",
    "python -m pytest --pyargs --doctest-modules tests altair",
]
test-coverage = "python -m pytest --pyargs --doctest-modules --cov=altair --cov-report term altair"
test-coverage-html = "python -m pytest --pyargs --doctest-modules --cov=altair --cov-report html altair"

[tool.hatch.envs.doc]
features = ["all", "dev", "doc"]

[tool.hatch.envs.doc.scripts]
clean = "rm -rf doc/_build"
clean-generated = ["rm -rf doc/user_guide/generated", "rm -rf doc/gallery"]
clean-all = ["clean", "clean-generated", "rm -rf doc/_images"]
clean-win = "if exist doc\\_build rd /s /q doc\\_build"
clean-generated-win = [
    "if exist doc\\user_guide\\generated rd /s /q doc\\user_guide\\generated",
    "if exist doc\\gallery rd /s /q doc\\gallery",
]
clean-all-win = [
    "clean-win",
    "clean-generated-win",
    "if exist doc\\_images rd /s /q doc\\_images",
]
build-html = [
    "mkdir -p doc/_images",
    "sphinx-build -b html -d doc/_build/doctrees doc doc/_build/html",
]
build-html-win = [
    "if not exist doc\\_images md doc\\_images",
    "sphinx-build -b html -d doc\\_build\\doctrees doc doc\\_build\\html",
]
doctest = "sphinx-build -b doctest -d doc/_build/doctrees doc doc/_build/doctest"
coverage = "sphinx-build -b coverage -d doc/_build/doctrees doc doc/_build/coverage"
serve = "(cd doc/_build/html && python -m http.server)"
publish-clean-build = [
    "clean-all",
    "build-html",
    "(cd doc && bash sync_website.sh)",
]

[tool.ruff]
target-version = "py38"
line-length = 88
indent-width = 4
exclude = [
    ".git",
    "build",
    "__pycache__",
    "tests/examples_arguments_syntax",
    "tests/examples_methods_syntax",
    "tests/test_transformed_data.py",    
    "altair/vegalite/v?/schema",
]

[tool.ruff.lint]
select = [
    # flake8-bugbear
    "B",
    # flake8-comprehensions
    "C4",
    # pycodestyle-error
    "E",
    # pycodestyle-warning
    "W",
    # pyflakes
    "F",
    # flake8-tidy-imports
    "TID",
]
ignore = [  
    # Whitespace before ':'
    "E203",
    # Too many leading '#' for block comment
    "E266",
    # Line too long
    "E501",
    # Relative imports are banned
    "TID252",
    # zip() without an explicit strict= parameter set.
    # python>=3.10 only
    "B905",
]

[tool.ruff.format]
quote-style = "double"
indent-style = "space"
skip-magic-trailing-comma = false
line-ending = "lf"

[tool.ruff.lint.mccabe]
max-complexity = 18

<<<<<<< HEAD
=======
[tool.pytest.ini_options]
markers = [
    "save_engine: marks some of the tests which are using an external package to save a chart to e.g. a png file. This mark is used to run those tests selectively in the build GitHub Action.",
]
# Pytest does not need to search these folders for test functions.
# They contain examples which are being executed by the
# test_examples tests.
norecursedirs = ["tests/examples_arguments_syntax", "tests/examples_methods_syntax"]

>>>>>>> ad9a261b
[tool.mypy]
warn_unused_ignores = true

[[tool.mypy.overrides]]
module = [
    "vega_datasets.*",
    "toolz.*",
    "pyarrow.*",
    "yaml.*",
    "vl_convert.*",
    "pandas.lib.*",
    "geopandas.*",
    "nbformat.*",
    "ipykernel.*",
    "m2r.*",
    # This refers to schemapi in the tools folder which is imported
    # by the tools scripts such as generate_schema_wrapper.py
    "schemapi.*"
]
ignore_missing_imports = true<|MERGE_RESOLUTION|>--- conflicted
+++ resolved
@@ -201,18 +201,12 @@
 [tool.ruff.lint.mccabe]
 max-complexity = 18
 
-<<<<<<< HEAD
-=======
 [tool.pytest.ini_options]
-markers = [
-    "save_engine: marks some of the tests which are using an external package to save a chart to e.g. a png file. This mark is used to run those tests selectively in the build GitHub Action.",
-]
 # Pytest does not need to search these folders for test functions.
 # They contain examples which are being executed by the
 # test_examples tests.
 norecursedirs = ["tests/examples_arguments_syntax", "tests/examples_methods_syntax"]
 
->>>>>>> ad9a261b
 [tool.mypy]
 warn_unused_ignores = true
 
