"""
Waterfall Chart
---------------
<<<<<<< HEAD
This example shows how to recreate a vega lite implementation of a waterfall chart.
=======
This example shows how to recreate a Vega-Lite implementation of a waterfall chart.
>>>>>>> f9dfc57e
Original inspiration is from https://vega.github.io/vega-lite/examples/waterfall_chart.html
"""
# category: advanced calculations

import altair as alt
import pandas as pd

data = [
    {"label": "Begin", "amount": 4000},
    {"label": "Jan", "amount": 1707},
    {"label": "Feb", "amount": -1425},
    {"label": "Mar", "amount": -1030},
    {"label": "Apr", "amount": 1812},
    {"label": "May", "amount": -1067},
    {"label": "Jun", "amount": -1481},
    {"label": "Jul", "amount": 1228},
    {"label": "Aug", "amount": 1176},
    {"label": "Sep", "amount": 1146},
    {"label": "Oct", "amount": 1205},
    {"label": "Nov", "amount": -1388},
    {"label": "Dec", "amount": 1492},
    {"label": "End", "amount": 0},
]
source = pd.DataFrame(data)

# The "base_chart" defines the transform_window, transform_calculate, and X axis
base_chart = alt.Chart(source).transform_window(
    window_sum_amount="sum(amount)",
    window_lead_label="lead(label)",
).transform_calculate(
    calc_lead="datum.window_lead_label === null ? datum.label : datum.window_lead_label",
    calc_prev_sum="datum.label === 'End' ? 0 : datum.window_sum_amount - datum.amount",
    calc_amount="datum.label === 'End' ? datum.window_sum_amount : datum.amount",
    calc_text_amount="(datum.label !== 'Begin' && datum.label !== 'End' && datum.calc_amount > 0 ? '+' : '') + datum.calc_amount",
    calc_center="(datum.window_sum_amount + datum.calc_prev_sum) / 2",
    calc_sum_dec="datum.window_sum_amount < datum.calc_prev_sum ? datum.window_sum_amount : ''",
    calc_sum_inc="datum.window_sum_amount > datum.calc_prev_sum ? datum.window_sum_amount : ''",
).encode(
    x=alt.X(
        "label:O",
        axis=alt.Axis(title="Months", labelAngle=0),
        sort=None,
    )
)

# alt.condition does not support multiple if else conditions which is why
# we use a dictionary instead. See https://stackoverflow.com/a/66109641
# for more information
color_coding = {
    "condition": [
        {"test": "datum.label === 'Begin' || datum.label === 'End'", "value": "#878d96"},
        {"test": "datum.calc_amount < 0", "value": "#24a148"},
    ],
    "value": "#fa4d56",
}

bar = base_chart.mark_bar(size=45).encode(
    y=alt.Y("calc_prev_sum:Q", title="Amount"),
    y2=alt.Y2("window_sum_amount:Q"),
    color=color_coding,
)

# The "rule" chart is for the horizontal lines that connect the bars
rule = base_chart.mark_rule(
    xOffset=-22.5,
    x2Offset=22.5,
).encode(
    y="window_sum_amount:Q",
    x2="calc_lead",
)

# Add values as text
text_pos_values_top_of_bar = base_chart.mark_text(
    baseline="bottom",
    dy=-4
).encode(
    text=alt.Text("calc_sum_inc:N"),
    y="calc_sum_inc:Q"
)
text_neg_values_bot_of_bar = base_chart.mark_text(
    baseline="top",
    dy=4
).encode(
    text=alt.Text("calc_sum_dec:N"),
    y="calc_sum_dec:Q"
)
text_bar_values_mid_of_bar = base_chart.mark_text(baseline="middle").encode(
    text=alt.Text("calc_text_amount:N"),
    y="calc_center:Q",
    color=alt.value("white"),
)

alt.layer(
    bar,
    rule,
    text_pos_values_top_of_bar,
    text_neg_values_bot_of_bar,
    text_bar_values_mid_of_bar
).properties(
    width=800,
    height=450
)<|MERGE_RESOLUTION|>--- conflicted
+++ resolved
@@ -1,11 +1,7 @@
 """
 Waterfall Chart
 ---------------
-<<<<<<< HEAD
-This example shows how to recreate a vega lite implementation of a waterfall chart.
-=======
 This example shows how to recreate a Vega-Lite implementation of a waterfall chart.
->>>>>>> f9dfc57e
 Original inspiration is from https://vega.github.io/vega-lite/examples/waterfall_chart.html
 """
 # category: advanced calculations
