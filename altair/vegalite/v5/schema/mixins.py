--- conflicted
+++ resolved
@@ -814,16 +814,9 @@
             copy.mark = "geoshape"
         return copy
 
-<<<<<<< HEAD
     def mark_boxplot(self, box=Undefined, clip=Undefined, color=Undefined, extent=Undefined,
                      median=Undefined, opacity=Undefined, orient=Undefined, outliers=Undefined,
                      rule=Undefined, size=Undefined, ticks=Undefined, **kwds) -> Self:
-=======
-    def mark_boxplot(self: _TMarkMethodMixin, box=Undefined, clip=Undefined, color=Undefined,
-                     extent=Undefined, invalid=Undefined, median=Undefined, opacity=Undefined,
-                     orient=Undefined, outliers=Undefined, rule=Undefined, size=Undefined,
-                     ticks=Undefined, **kwds) -> _TMarkMethodMixin:
->>>>>>> eae6d056
         """Set the chart's mark to 'boxplot' (see :class:`BoxPlotDef`)
         """
         kwds = dict(box=box, clip=clip, color=color, extent=extent, invalid=invalid, median=median,
